###
# Copyright (2024) Hewlett Packard Enterprise Development LP
#
# Licensed under the Apache License, Version 2.0 (the "License");
# You may not use this file except in compliance with the License.
# You may obtain a copy of the License at
#
# http://www.apache.org/licenses/LICENSE-2.0
#
# Unless required by applicable law or agreed to in writing, software
# distributed under the License is distributed on an "AS IS" BASIS,
# WITHOUT WARRANTIES OR CONDITIONS OF ANY KIND, either express or implied.
# See the License for the specific language governing permissions and
# limitations under the License.
###

import os
import re
import numpy as np
import pandas as pd
import mlflow
from ray import tune
from mlflow.entities import ViewType
from pathlib import Path
from mlflow.utils.file_utils import local_file_uri_to_path

def vector_its(iteration, probability, p_target = 0.99):
    epsilon = 1e-6
    # #its = (iteration + 1) * np.log(1 - p_target) / np.log(1 - probability+epsilon)
    # #if len(np.where(probability == 1)[0])>0:
    # #    its[np.where(probability == 1)[0]] = np.where(probability >=p_target)[0][0]*np.ones(len(np.where(probability == 1)[0]))
    # if len(np.where(probability >= p_target)[0])>0:
    #     its = np.where(probability >= p_target,
    #                 np.where(probability >= p_target)[0][0],
    #                 (iteration + 1) * np.log(1 - p_target) / np.log(1 - probability+1e-6)
    #     )
    # else:
    #     its = (iteration + 1) * np.log(1 - p_target) / np.log(1 - probability+1e-6)

    
    probability[probability==0]=np.nan
    iterations_vect = np.arange(len(probability))
    its = iterations_vect * np.log(1 - p_target) / np.log(1 - probability+1e-9)
    solved = np.where(probability>=p_target)
    if len(solved[0])>0:
        its[probability>=p_target] = solved[0][0]
    return its


<<<<<<< HEAD
=======
def vector_tts(timepoints, probability, p_target = 0.99):
    probability[probability == 0] = np.nan
    tts = timepoints * np.log(1 - p_target) / np.log(1 - probability+1e-9)
    
    solved = np.where(probability >= p_target)[0]
    if len(solved) > 0:
        tts[probability >= p_target] = tts[solved[0]]
    
    return tts

>>>>>>> e0eb6bdb
def generate_report(tracking_uri,experiment_name):
    mlflow.set_tracking_uri(tracking_uri)
    all_experiments = [exp.experiment_id for exp in mlflow.search_experiments()]
    runs = mlflow.search_runs(experiment_ids=all_experiments, run_view_type=ViewType.ALL)
    runs_id = runs['run_id']
    data_frames: typing.List[pd.DataFrame] = []
    for run_id in runs_id:        
        mlflow_run_id = run_id
        mlflow_run = mlflow.get_run(mlflow_run_id)
        artifact_path: Path = Path(local_file_uri_to_path(mlflow_run.info.artifact_uri))
        experiment_uri = artifact_path / experiment_name
        if os.path.isdir(experiment_uri):
            experiment = tune.ExperimentAnalysis((experiment_uri).as_posix())
            data_frames.append(experiment.dataframe())
    
    result = pd.concat(data_frames, axis=0, ignore_index=True)#[['config/instance','config/noise','tts','max_flips_opt']]
    return result

    <|MERGE_RESOLUTION|>--- conflicted
+++ resolved
@@ -47,8 +47,6 @@
     return its
 
 
-<<<<<<< HEAD
-=======
 def vector_tts(timepoints, probability, p_target = 0.99):
     probability[probability == 0] = np.nan
     tts = timepoints * np.log(1 - p_target) / np.log(1 - probability+1e-9)
@@ -59,7 +57,6 @@
     
     return tts
 
->>>>>>> e0eb6bdb
 def generate_report(tracking_uri,experiment_name):
     mlflow.set_tracking_uri(tracking_uri)
     all_experiments = [exp.experiment_id for exp in mlflow.search_experiments()]
